--- conflicted
+++ resolved
@@ -1,35 +1,4 @@
 {
-<<<<<<< HEAD
- "name": "storymode-website",
- "type": "module",
- "version": "0.0.1",
- "scripts": {
-  "dev": "astro dev --host",
-  "start": "astro dev --host",
-  "build": "astro build",
-  "preview": "astro preview",
-  "astro": "astro"
- },
- "dependencies": {
-  "@astrojs/mdx": "^4.0.3",
-  "@astrojs/tailwind": "^5.1.0",
-  "@astrojs/vercel": "^8.0.1",
-  "@supabase/supabase-js": "^2.39.3",
-  "astro": "^5.1.1",
-  "dotenv": "^16.4.7",
-  "howler": "^2.2.4",
-  "multer": "^1.4.5-lts.1",
-  "nodemailer": "^6.9.9",
-  "tailwindcss": "^3.4.1",
-  "uuid": "^11.0.3"
- },
- "devDependencies": {
-  "@types/howler": "^2.2.12",
-  "@types/nodemailer": "^6.4.17",
-  "@types/uuid": "^10.0.0",
-  "supabase": "^2.2.1"
- }
-=======
     "name": "storymode-website",
     "type": "module",
     "version": "0.0.1",
@@ -66,5 +35,4 @@
         "@types/uuid": "^10.0.0",
         "supabase": "^2.2.1"
     }
->>>>>>> 572cfa34
 }