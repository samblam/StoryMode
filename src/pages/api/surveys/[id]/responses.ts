--- conflicted
+++ resolved
@@ -136,36 +136,8 @@
         }
       }
 
-<<<<<<< HEAD
-    // Update survey_responses table to set completed to true
-    const { error: surveyResponseUpdateError } = await supabase
-      .from('survey_responses')
-      .update({ completed: true })
-      .eq('id', savedResponse.id);
-
-    if (surveyResponseUpdateError) {
-      console.error('Error updating survey_responses completed field:', surveyResponseUpdateError);
-    }
-
-    // ** NEW: Save individual answers to survey_matches **
-    if (savedResponse?.id && responses) {
-      console.log('[Survey Response] Responses object:', JSON.stringify(responses)); // Keep logging
-      try {
-        for (const [questionKey, answerValue] of Object.entries(responses)) {
-          // Extract sound_id from questionKey (assuming format is "question_{sound_id}")
-          const soundId = questionKey.replace('question_', '');
-
-          const matchData = {
-            response_id: savedResponse.id,
-            sound_id: soundId,
-            matched_function: answerValue,
-            correct_match: false, // Default value
-          };
-
-=======
       if (matchesToInsert.length > 0) {
           console.log(`[Survey Response] Inserting ${matchesToInsert.length} records into survey_matches...`);
->>>>>>> 6aa90963
           const { error: matchError } = await supabase
             .from('survey_matches')
             .insert(matchesToInsert);
